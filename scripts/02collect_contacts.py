#!/usr/bin/env python

from __future__ import division
import os
import sys
os.environ['MKL_NUM_THREADS'] = '1' 
from pmdautil import make_balanced_slices
from tqdm import tqdm
import numpy as np
import pandas as pd
from glob import glob
import multiprocessing
from multiprocessing import Pool, Lock
import time
from collections import Counter
<<<<<<< HEAD
#from functions import get_dec
#from pympler.tracker import SummaryTracker
=======
from functions import get_dec
>>>>>>> db16d715


def lipswap(protlen, lip, memarr, ts):
    try:
        proc = int(multiprocessing.current_process().name[-1])
    except ValueError:
        proc = 1
    
    dset = []
    dec = get_dec(ts)
    lipmemarr = memarr[memarr[:,2]==lip] 
    for res in tqdm(range(protlen), desc=f'lipID {lip} dec-{dec} ts-{ts}', position=proc, leave=False):
        stimes = np.round(lipmemarr[:,-1][lipmemarr[:,1]==res], dec)
        if len(stimes)==0:
            continue
        stimes = np.concatenate([np.array([-1]), stimes, np.array([stimes[-1]+1])])
        diff = np.round(stimes[1:]-stimes[:-1], dec)
        singles = stimes[np.where((diff[1:]>ts)&(diff[:-1]>ts))[0]+1]
        diff[diff>ts]=0
        inds = np.where(diff==0)[0]
        sums = [sum(diff[inds[i]:inds[i+1]]) for i in range(len(inds)-1)]
        clens = np.round(np.array(sums), dec)
        minds = np.where(clens!=0)[0]
        clens = clens[minds]+ts
        strt_times = stimes[inds[minds]+1]
        #strt_times = stimes[inds[:-1]][np.where(diff[inds[:-1]+1]!=0)[0]]  

        [dset.append([res, lip, time, ts]) for time in singles]
        [dset.append([res, lip, time, clen]) for time, clen in zip(strt_times, clens)]
    dset = np.array(dset, dtype='float64')
    np.save('lip_{0:0>4}'.format(lip),dset)


def cat_lipids(cutoff, ctype):
    lip_files = glob('lip_0*.npy')
    lip_files.sort()

    tot = []
    for afile in lip_files:
        a = np.load(afile, allow_pickle=True)
        tot.append(a)
    tot = np.array(tot, dtype=object)
    contacts = np.concatenate([*tot])
    [os.system('rm {0}'.format(afile)) for afile in lip_files]
    np.save('{0}_contacts_{1}'.format(ctype,cutoff), contacts)


contact_types = {'lipswap':lipswap}


if __name__ == "__main__":
    import argparse
    parser = argparse.ArgumentParser()
    parser.add_argument("--cutoff")
    parser.add_argument("--ncores")
    args = parser.parse_args()
    cutoff = float(args.cutoff)
    nproc = int(args.ncores)

    with open('contacts.metadata', 'r') as data:
        line = data.readlines()[1].split(',')                              
        trajlen, protlen, liplen, sel, ts = int(line[0]), int(line[1]), int(line[2]), line[3], float(line[4])
    
    if os.path.exists('contacts.mmap'):
        with open('contacts.metadata', 'r') as meta:
            memlen = int(meta.readlines()[-1].split('=')[1])
        print('loading memmap')
        memmap = np.memmap('contacts.mmap', mode='r', shape=(memlen, 5), dtype=np.float64)

        print('applying cutoff')
        Time = np.unique(memmap[:, 4])
        memmap = memmap[memmap[:, -2] <= cutoff]

        params = [tuple([protlen, i, memmap[memmap[:, 2] == i], ts]) for i in range(liplen)]
        pool = Pool(nproc, initializer=tqdm.set_lock, initargs=(Lock(),))
        try:
            result = pool.starmap(lipswap, params)
        except KeyboardInterrupt:
            pool.terminate()
        pool.close()
        print('concatenating')
        cat_lipids(cutoff, 'lipswap')
    else:
        print('contacts.mmap not found')<|MERGE_RESOLUTION|>--- conflicted
+++ resolved
@@ -13,12 +13,6 @@
 from multiprocessing import Pool, Lock
 import time
 from collections import Counter
-<<<<<<< HEAD
-#from functions import get_dec
-#from pympler.tracker import SummaryTracker
-=======
-from functions import get_dec
->>>>>>> db16d715
 
 
 def lipswap(protlen, lip, memarr, ts):
